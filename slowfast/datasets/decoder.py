#!/usr/bin/env python3
# Copyright (c) Facebook, Inc. and its affiliates. All Rights Reserved.

import logging
import math
import numpy as np
import random
import torch
import torchvision.io as io

from . import transform as transform

logger = logging.getLogger(__name__)


def temporal_sampling(frames, start_idx, end_idx, num_samples):
    """
    Given the start and end frame index, sample num_samples frames between
    the start and end with equal interval.
    Args:
        frames (tensor): a tensor of video frames, dimension is
            `num video frames` x `channel` x `height` x `width`.
        start_idx (int): the index of the start frame.
        end_idx (int): the index of the end frame.
        num_samples (int): number of frames to sample.
    Returns:
        frames (tersor): a tensor of temporal sampled video frames, dimension is
            `num clip frames` x `channel` x `height` x `width`.
    """
    index = torch.linspace(start_idx, end_idx, num_samples)
    index = torch.clamp(index, 0, frames.shape[0] - 1).long()
    frames = torch.index_select(frames, 0, index)
    return frames


def get_start_end_idx(
    video_size, clip_size, clip_idx, num_clips_uniform, use_offset=False
):
    """
    Sample a clip of size clip_size from a video of size video_size and
    return the indices of the first and last frame of the clip. If clip_idx is
    -1, the clip is randomly sampled, otherwise uniformly split the video to
    num_clips_uniform clips, and select the start and end index of clip_idx-th video
    clip.
    Args:
        video_size (int): number of overall frames.
        clip_size (int): size of the clip to sample from the frames.
        clip_idx (int): if clip_idx is -1, perform random jitter sampling. If
            clip_idx is larger than -1, uniformly split the video to num_clips_uniform
            clips, and select the start and end index of the clip_idx-th video
            clip.
        num_clips_uniform (int): overall number of clips to uniformly sample from the
            given video for testing.
    Returns:
        start_idx (int): the start frame index.
        end_idx (int): the end frame index.
    """
    delta = max(video_size - clip_size, 0)
    if clip_idx == -1:
        # Random temporal sampling.
        start_idx = random.uniform(0, delta)
    else:
        if use_offset:
            if num_clips_uniform == 1:
                # Take the center clip if num_clips_uniform is 1.
                start_idx = math.floor(delta / 2)
            else:
                # Uniformly sample the clip with the given index.
                start_idx = clip_idx * math.floor(
                    delta / (num_clips_uniform - 1)
                )
        else:
            # Uniformly sample the clip with the given index.
            start_idx = delta * clip_idx / num_clips_uniform
    end_idx = start_idx + clip_size - 1

    return start_idx, end_idx, start_idx / delta if delta != 0 else 0.0


def get_multiple_start_end_idx(
    video_size,
    clip_sizes,
    clip_idx,
    num_clips_uniform,
    min_delta=0,
    max_delta=math.inf,
<<<<<<< HEAD
    use_offset=False,
=======
    use_offset=False
>>>>>>> e0d247a0
):
    """
    Sample a clip of size clip_size from a video of size video_size and
    return the indices of the first and last frame of the clip. If clip_idx is
    -1, the clip is randomly sampled, otherwise uniformly split the video to
    num_clips_uniform clips, and select the start and end index of clip_idx-th video
    clip.
    Args:
        video_size (int): number of overall frames.
        clip_sizes (list): size of the clip to sample from the frames.
        clip_idx (int): if clip_idx is -1, perform random jitter sampling. If
            clip_idx is larger than -1, uniformly split the video to num_clips_uniform
            clips, and select the start and end index of the clip_idx-th video
            clip.
        num_clips_uniform (int): overall number of clips to uniformly sample from the
            given video for testing.
    Returns:
        start_idx (int): the start frame index.
        end_idx (int): the end frame index.
    """

    def sample_clips(
        video_size,
        clip_sizes,
        clip_idx,
        num_clips_uniform,
        min_delta=0,
        max_delta=math.inf,
        num_retries=100,
<<<<<<< HEAD
        use_offset=False,
=======
        use_offset=False
>>>>>>> e0d247a0
    ):
        se_inds = np.empty((0, 2))
        dt = np.empty((0))
        for clip_size in clip_sizes:
            for i_try in range(num_retries):
                # clip_size = int(clip_size)
                max_start = max(video_size - clip_size, 0)
                if clip_idx == -1:
                    # Random temporal sampling.
                    start_idx = random.uniform(0, max_start)
<<<<<<< HEAD
                else:  # Uniformly sample the clip with the given index.
=======
                else: # Uniformly sample the clip with the given index.
>>>>>>> e0d247a0
                    if use_offset:
                        if num_clips_uniform == 1:
                            # Take the center clip if num_clips is 1.
                            start_idx = math.floor(max_start / 2)
                        else:
<<<<<<< HEAD
                            start_idx = clip_idx * math.floor(
                                max_start / (num_clips_uniform - 1)
                            )
=======
                            start_idx = clip_idx * math.floor(max_start / (num_clips_uniform - 1))
>>>>>>> e0d247a0
                    else:
                        start_idx = max_start * clip_idx / num_clips_uniform

                end_idx = start_idx + clip_size - 1

                se_inds_new = np.append(se_inds, [[start_idx, end_idx]], axis=0)
                if se_inds.shape[0] < 1:
                    se_inds = se_inds_new
                    break

                se_inds_new = np.sort(se_inds_new, 0)
                t_start, t_end = se_inds_new[:, 0], se_inds_new[:, 1]
                dt = t_start[1:] - t_end[:-1]
                if (
                    any(dt < min_delta) or any(dt > max_delta)
                ) and i_try < num_retries - 1:
                    continue  # there is overlap
                else:
                    se_inds = se_inds_new
                    break
        return se_inds, dt

    num_retries, goodness = 100, -math.inf
    for _ in range(num_retries):
        se_inds, dt = sample_clips(
            video_size,
            clip_sizes,
            clip_idx,
            num_clips_uniform,
            min_delta,
            max_delta,
            100,
            use_offset,
        )
        success = not (any(dt < min_delta) or any(dt > max_delta))
        if success or clip_idx != -1:
            se_final, dt_final = se_inds, dt
            break
        else:
            cur_goodness = np.r_[dt[dt < min_delta], -dt[dt > max_delta]].sum()
            if goodness < cur_goodness:
                se_final, dt_final = se_inds, dt
                goodness = cur_goodness

    delta_clips = np.concatenate((np.array([0]), dt_final))
    start_end_delta_time = np.c_[se_final, delta_clips]

    return start_end_delta_time


def pyav_decode_stream(
    container, start_pts, end_pts, stream, stream_name, buffer_size=0
):
    """
    Decode the video with PyAV decoder.
    Args:
        container (container): PyAV container.
        start_pts (int): the starting Presentation TimeStamp to fetch the
            video frames.
        end_pts (int): the ending Presentation TimeStamp of the decoded frames.
        stream (stream): PyAV stream.
        stream_name (dict): a dictionary of streams. For example, {"video": 0}
            means video stream at stream index 0.
        buffer_size (int): number of additional frames to decode beyond end_pts.
    Returns:
        result (list): list of frames decoded.
        max_pts (int): max Presentation TimeStamp of the video sequence.
    """
    # Seeking in the stream is imprecise. Thus, seek to an ealier PTS by a
    # margin pts.
    margin = 1024
    seek_offset = max(start_pts - margin, 0)

    container.seek(seek_offset, any_frame=False, backward=True, stream=stream)
    frames = {}
    buffer_count = 0
    max_pts = 0
    for frame in container.decode(**stream_name):
        max_pts = max(max_pts, frame.pts)
        if frame.pts < start_pts:
            continue
        if frame.pts <= end_pts:
            frames[frame.pts] = frame
        else:
            buffer_count += 1
            frames[frame.pts] = frame
            if buffer_count >= buffer_size:
                break
    result = [frames[pts] for pts in sorted(frames)]
    return result, max_pts


def torchvision_decode(
    video_handle,
    sampling_rate,
    num_frames,
    clip_idx,
    video_meta,
    num_clips_uniform=10,
    target_fps=30,
    modalities=("visual",),
    max_spatial_scale=0,
    use_offset=False,
    min_delta=-math.inf,
    max_delta=math.inf,
):
    """
    If video_meta is not empty, perform temporal selective decoding to sample a
    clip from the video with TorchVision decoder. If video_meta is empty, decode
    the entire video and update the video_meta.
    Args:
        video_handle (bytes): raw bytes of the video file.
        sampling_rate (int): frame sampling rate (interval between two sampled
            frames).
        num_frames (int): number of frames to sample.
        clip_idx (int): if clip_idx is -1, perform random temporal
            sampling. If clip_idx is larger than -1, uniformly split the
            video to num_clips_uniform clips, and select the clip_idx-th video clip.
        video_meta (dict): a dict contains VideoMetaData. Details can be found
            at `pytorch/vision/torchvision/io/_video_opt.py`.
        num_clips_uniform (int): overall number of clips to uniformly sample from the
            given video.
        target_fps (int): the input video may has different fps, convert it to
            the target video fps.
        modalities (tuple): tuple of modalities to decode. Currently only
            support `visual`, planning to support `acoustic` soon.
        max_spatial_scale (int): the resolution of the spatial shorter
            edge size during decoding.
        min_delta (int): minimum distance between clips when sampling multiple.
        max_delta (int): max distance between clips when sampling multiple.
    Returns:
        frames (tensor): decoded frames from the video.
        fps (float): the number of frames per second of the video.
        decode_all_video (bool): if True, the entire video was decoded.
    """
    # Convert the bytes to a tensor.
    video_tensor = torch.from_numpy(np.frombuffer(video_handle, dtype=np.uint8))

    decode_all_video = True
    video_start_pts, video_end_pts = 0, -1
    # The video_meta is empty, fetch the meta data from the raw video.
    if len(video_meta) == 0:
        # Tracking the meta info for selective decoding in the future.
        meta = io._probe_video_from_memory(video_tensor)
        # Using the information from video_meta to perform selective decoding.
        video_meta["video_timebase"] = meta.video_timebase
        video_meta["video_numerator"] = meta.video_timebase.numerator
        video_meta["video_denominator"] = meta.video_timebase.denominator
        video_meta["has_video"] = meta.has_video
        video_meta["video_duration"] = meta.video_duration
        video_meta["video_fps"] = meta.video_fps
        video_meta["audio_timebas"] = meta.audio_timebase
        video_meta["audio_numerator"] = meta.audio_timebase.numerator
        video_meta["audio_denominator"] = meta.audio_timebase.denominator
        video_meta["has_audio"] = meta.has_audio
        video_meta["audio_duration"] = meta.audio_duration
        video_meta["audio_sample_rate"] = meta.audio_sample_rate

    fps = video_meta["video_fps"]

    if len(video_meta) > 0 and (
        video_meta["has_video"]
        and video_meta["video_denominator"] > 0
        and video_meta["video_duration"] > 0
        and fps * video_meta["video_duration"]
        > sum(T * tau for T, tau in zip(num_frames, sampling_rate))
    ):
        decode_all_video = False  # try selective decoding

        clip_sizes = [
<<<<<<< HEAD
            np.maximum(1.0, sampling_rate[i] * num_frames[i] / target_fps * fps)
=======
            np.maximum(
                1.0,
                sampling_rate[i] * num_frames[i] / target_fps * fps
            )
>>>>>>> e0d247a0
            for i in range(len(sampling_rate))
        ]
        start_end_delta_time = get_multiple_start_end_idx(
            fps * video_meta["video_duration"],
            clip_sizes,
            clip_idx,
            num_clips_uniform,
            min_delta=min_delta,
            max_delta=max_delta,
            use_offset=use_offset,
        )
        frames_out = [None] * len(num_frames)
        for k in range(len(num_frames)):
            pts_per_frame = (
                video_meta["video_denominator"] / video_meta["video_fps"]
            )
            video_start_pts = int(start_end_delta_time[k, 0] * pts_per_frame)
            video_end_pts = int(start_end_delta_time[k, 1] * pts_per_frame)

            # Decode the raw video with the tv decoder.
            v_frames, _ = io._read_video_from_memory(
                video_tensor,
                seek_frame_margin=1.0,
                read_video_stream="visual" in modalities,
                video_width=0,
                video_height=0,
                video_min_dimension=max_spatial_scale,
                video_pts_range=(video_start_pts, video_end_pts),
                video_timebase_numerator=video_meta["video_numerator"],
                video_timebase_denominator=video_meta["video_denominator"],
                read_audio_stream=0,
            )
            if v_frames is None or v_frames.shape == torch.Size([0]):
                decode_all_video = True
                logger.info("TV decode FAILED try decode all")
                break
            frames_out[k] = v_frames

    if decode_all_video:
        # failed selective decoding
        decode_all_video = True
        video_start_pts, video_end_pts = 0, -1
        start_end_delta_time = None
        v_frames, _ = io._read_video_from_memory(
            video_tensor,
            seek_frame_margin=1.0,
            read_video_stream="visual" in modalities,
            video_width=0,
            video_height=0,
            video_min_dimension=max_spatial_scale,
            video_pts_range=(video_start_pts, video_end_pts),
            video_timebase_numerator=video_meta["video_numerator"],
            video_timebase_denominator=video_meta["video_denominator"],
            read_audio_stream=0,
        )
        if v_frames.shape == torch.Size([0]):
            v_frames = None
            logger.info("TV decode FAILED try cecode all")

        frames_out = [v_frames]

    if any([t.shape[0] < 0 for t in frames_out]):
        frames_out = [None]
        logger.info("TV decode FAILED: Decoded empty video")

    return frames_out, fps, decode_all_video, start_end_delta_time


def pyav_decode(
    container,
    sampling_rate,
    num_frames,
    clip_idx,
    num_clips_uniform=10,
    target_fps=30,
    use_offset=False,
    modalities=("visual",),
    max_spatial_scale=0,
    min_delta=-math.inf,
    max_delta=math.inf,
):
    """
    Convert the video from its original fps to the target_fps. If the video
    support selective decoding (contain decoding information in the video head),
    the perform temporal selective decoding and sample a clip from the video
    with the PyAV decoder. If the video does not support selective decoding,
    decode the entire video.

    Args:
        container (container): pyav container.
        sampling_rate (int): frame sampling rate (interval between two sampled
            frames.
        num_frames (int): number of frames to sample.
        clip_idx (int): if clip_idx is -1, perform random temporal sampling. If
            clip_idx is larger than -1, uniformly split the video to num_clips_uniform
            clips, and select the clip_idx-th video clip.
        num_clips_uniform (int): overall number of clips to uniformly sample from the
            given video.
        target_fps (int): the input video may has different fps, convert it to
            the target video fps before frame sampling.
    Returns:
        frames (tensor): decoded frames from the video. Return None if the no
            video stream was found.
        fps (float): the number of frames per second of the video.
        decode_all_video (bool): If True, the entire video was decoded.
    """
    # Try to fetch the decoding information from the video head. Some of the
    # videos does not support fetching the decoding information, for that case
    # it will get None duration.
    fps = float(container.streams.video[0].average_rate)
    frames_length = container.streams.video[0].frames
    duration = container.streams.video[0].duration

    if duration is None:
        # If failed to fetch the decoding information, decode the entire video.
        decode_all_video = True
        video_start_pts, video_end_pts = 0, math.inf
        start_end_delta_time = None

        frames = None
        if container.streams.video:
            video_frames, max_pts = pyav_decode_stream(
                container,
                video_start_pts,
                video_end_pts,
                container.streams.video[0],
                {"video": 0},
            )
            container.close()

            frames = [frame.to_rgb().to_ndarray() for frame in video_frames]
            frames = torch.as_tensor(np.stack(frames))
        frames_out = [frames]

    else:
        # Perform selective decoding.
        decode_all_video = False
        clip_sizes = [
            np.maximum(
                1.0,
                np.ceil(
                    sampling_rate[i] * (num_frames[i] - 1) / target_fps * fps
                ),
            )
            for i in range(len(sampling_rate))
        ]
        start_end_delta_time = get_multiple_start_end_idx(
            frames_length,
            clip_sizes,
            clip_idx,
            num_clips_uniform,
            min_delta=min_delta,
            max_delta=max_delta,
        )
        frames_out = [None] * len(num_frames)
        for k in range(len(num_frames)):
            start_idx = start_end_delta_time[k, 0]
            end_idx = start_end_delta_time[k, 1]
            timebase = duration / frames_length
            video_start_pts = int(start_idx * timebase)
            video_end_pts = int(end_idx * timebase)

            frames = None
            # If video stream was found, fetch video frames from the video.
            if container.streams.video:
                video_frames, max_pts = pyav_decode_stream(
                    container,
                    video_start_pts,
                    video_end_pts,
                    container.streams.video[0],
                    {"video": 0},
                )

                frames = [frame.to_rgb().to_ndarray() for frame in video_frames]
                frames = torch.as_tensor(np.stack(frames))

            frames_out[k] = frames
        container.close()

    return frames_out, fps, decode_all_video, start_end_delta_time


def decode(
    container,
    sampling_rate,
    num_frames,
    clip_idx=-1,
    num_clips_uniform=10,
    video_meta=None,
    target_fps=30,
    backend="pyav",
    max_spatial_scale=0,
    use_offset=False,
    time_diff_prob=0.0,
    gaussian_prob=0.0,
    min_delta=-math.inf,
    max_delta=math.inf,
    temporally_rnd_clips=True,
):
    """
    Decode the video and perform temporal sampling.
    Args:
        container (container): pyav container.
        sampling_rate (list of ints): frame sampling rate (interval between two sampled
            frames).
        num_frames (list of ints): number of frames to sample.
        clip_idx (int): if clip_idx is -1, perform random temporal
            sampling. If clip_idx is larger than -1, uniformly split the
            video to num_clips_uniform clips, and select the
            clip_idx-th video clip.
        num_clips_uniform (int): overall number of clips to uniformly
            sample from the given video.
        video_meta (dict): a dict contains VideoMetaData. Details can be find
            at `pytorch/vision/torchvision/io/_video_opt.py`.
        target_fps (int): the input video may have different fps, convert it to
            the target video fps before frame sampling.
        backend (str): decoding backend includes `pyav` and `torchvision`. The
            default one is `pyav`.
        max_spatial_scale (int): keep the aspect ratio and resize the frame so
            that shorter edge size is max_spatial_scale. Only used in
            `torchvision` backend.
    Returns:
        frames (tensor): decoded frames from the video.
    """
    # Currently support two decoders: 1) PyAV, and 2) TorchVision.
    assert clip_idx >= -1, "Not valied clip_idx {}".format(clip_idx)
    assert len(sampling_rate) == len(num_frames)
    num_decode = len(num_frames)
    num_frames_orig = num_frames
    if num_decode > 1 and temporally_rnd_clips:
        ind_clips = np.random.permutation(num_decode)
        sampling_rate = [sampling_rate[i] for i in ind_clips]
        num_frames = [num_frames[i] for i in ind_clips]
    else:
        ind_clips = np.arange(
            num_decode
        )  # clips come temporally ordered from decoder
    try:
        if backend == "pyav":
<<<<<<< HEAD
            assert (
                min_delta == -math.inf and max_delta == math.inf
            ), "delta sampling not supported in pyav"
            frames_decoded, fps, decode_all_video = pyav_decode(
=======
            assert min_delta == -math.inf and max_delta == math.inf, \
                "delta sampling not supported in pyav"
            frames_decoded, fps, decode_all_video, start_end_delta_time = pyav_decode(
>>>>>>> e0d247a0
                container,
                sampling_rate,
                num_frames,
                clip_idx,
                num_clips_uniform,
                target_fps,
                use_offset=use_offset,
                modalities=("visual",),
                max_spatial_scale=max_spatial_scale,
                min_delta=min_delta,
                max_delta=max_delta,
            )
        elif backend == "torchvision":
            (
                frames_decoded,
                fps,
                decode_all_video,
                start_end_delta_time,
            ) = torchvision_decode(
                container,
                sampling_rate,
                num_frames,
                clip_idx,
                video_meta,
                num_clips_uniform,
                target_fps,
                ("visual",),
                max_spatial_scale,
                use_offset=use_offset,
                min_delta=min_delta,
                max_delta=max_delta,
            )
        else:
            raise NotImplementedError(
                "Unknown decoding backend {}".format(backend)
            )
    except Exception as e:
        print("Failed to decode by {} with exception: {}".format(backend, e))
        return None, None, None

    # Return None if the frames was not decoded successfully.
    if frames_decoded is None or None in frames_decoded:
        return None, None, None

    if not isinstance(frames_decoded, list):
        frames_decoded = [frames_decoded]
    num_decoded = len(frames_decoded)
    clip_sizes = [
<<<<<<< HEAD
        np.maximum(1.0, sampling_rate[i] * num_frames[i] / target_fps * fps)
=======
        np.maximum(
            1.0,
            sampling_rate[i] * num_frames[i] / target_fps * fps
        )
>>>>>>> e0d247a0
        for i in range(len(sampling_rate))
    ]

    if decode_all_video:  # full video was decoded (not trimmed yet)
        assert num_decoded == 1 and start_end_delta_time is None
        start_end_delta_time = get_multiple_start_end_idx(
            frames_decoded[0].shape[0],
            clip_sizes,
            clip_idx if decode_all_video else 0,
            num_clips_uniform if decode_all_video else 1,
            min_delta=min_delta,
            max_delta=max_delta,
            use_offset=use_offset,
        )

    frames_out, start_inds, time_diff_aug = (
        [None] * num_decode,
        [None] * num_decode,
        [None] * num_decode,
    )
    augment_vid = gaussian_prob > 0.0 or time_diff_prob > 0.0
    for k in range(num_decode):
        T = num_frames[k]
        # Perform temporal sampling from the decoded video.

        if decode_all_video:
            frames = frames_decoded[0]
            if augment_vid:
                frames = frames.clone()
            start_idx, end_idx = (
                start_end_delta_time[k, 0],
                start_end_delta_time[k, 1],
            )
        else:
            frames = frames_decoded[k]
            # video is already trimmed so we just need subsampling
            start_idx, end_idx, clip_position = get_start_end_idx(
                frames.shape[0], clip_sizes[k], 0, 1
            )
        if augment_vid:
            frames, time_diff_aug[k] = transform.augment_raw_frames(
                frames, time_diff_prob, gaussian_prob
            )
        frames_k = temporal_sampling(frames, start_idx, end_idx, T)
        frames_out[k] = frames_k

    # if we shuffle, need to randomize the output, otherwise it will always be past->future
    if num_decode > 1 and temporally_rnd_clips:
        frames_out_, time_diff_aug_ = [None] * num_decode, [None] * num_decode
        start_end_delta_time_ = np.zeros_like(start_end_delta_time)
        for i, j in enumerate(ind_clips):
            frames_out_[j] = frames_out[i]
            start_end_delta_time_[j, :] = start_end_delta_time[i, :]
            time_diff_aug_[j] = time_diff_aug[i]

        frames_out = frames_out_
        start_end_delta_time = start_end_delta_time_
        time_diff_aug = time_diff_aug_
        assert all(
            frames_out[i].shape[0] == num_frames_orig[i]
            for i in range(num_decode)
        )

    return frames_out, start_end_delta_time, time_diff_aug<|MERGE_RESOLUTION|>--- conflicted
+++ resolved
@@ -84,11 +84,7 @@
     num_clips_uniform,
     min_delta=0,
     max_delta=math.inf,
-<<<<<<< HEAD
-    use_offset=False,
-=======
     use_offset=False
->>>>>>> e0d247a0
 ):
     """
     Sample a clip of size clip_size from a video of size video_size and
@@ -118,11 +114,7 @@
         min_delta=0,
         max_delta=math.inf,
         num_retries=100,
-<<<<<<< HEAD
-        use_offset=False,
-=======
         use_offset=False
->>>>>>> e0d247a0
     ):
         se_inds = np.empty((0, 2))
         dt = np.empty((0))
@@ -133,23 +125,13 @@
                 if clip_idx == -1:
                     # Random temporal sampling.
                     start_idx = random.uniform(0, max_start)
-<<<<<<< HEAD
-                else:  # Uniformly sample the clip with the given index.
-=======
                 else: # Uniformly sample the clip with the given index.
->>>>>>> e0d247a0
                     if use_offset:
                         if num_clips_uniform == 1:
                             # Take the center clip if num_clips is 1.
                             start_idx = math.floor(max_start / 2)
                         else:
-<<<<<<< HEAD
-                            start_idx = clip_idx * math.floor(
-                                max_start / (num_clips_uniform - 1)
-                            )
-=======
                             start_idx = clip_idx * math.floor(max_start / (num_clips_uniform - 1))
->>>>>>> e0d247a0
                     else:
                         start_idx = max_start * clip_idx / num_clips_uniform
 
@@ -320,14 +302,10 @@
         decode_all_video = False  # try selective decoding
 
         clip_sizes = [
-<<<<<<< HEAD
-            np.maximum(1.0, sampling_rate[i] * num_frames[i] / target_fps * fps)
-=======
             np.maximum(
                 1.0,
                 sampling_rate[i] * num_frames[i] / target_fps * fps
             )
->>>>>>> e0d247a0
             for i in range(len(sampling_rate))
         ]
         start_end_delta_time = get_multiple_start_end_idx(
@@ -567,16 +545,9 @@
         )  # clips come temporally ordered from decoder
     try:
         if backend == "pyav":
-<<<<<<< HEAD
-            assert (
-                min_delta == -math.inf and max_delta == math.inf
-            ), "delta sampling not supported in pyav"
-            frames_decoded, fps, decode_all_video = pyav_decode(
-=======
             assert min_delta == -math.inf and max_delta == math.inf, \
                 "delta sampling not supported in pyav"
             frames_decoded, fps, decode_all_video, start_end_delta_time = pyav_decode(
->>>>>>> e0d247a0
                 container,
                 sampling_rate,
                 num_frames,
@@ -625,14 +596,10 @@
         frames_decoded = [frames_decoded]
     num_decoded = len(frames_decoded)
     clip_sizes = [
-<<<<<<< HEAD
-        np.maximum(1.0, sampling_rate[i] * num_frames[i] / target_fps * fps)
-=======
         np.maximum(
             1.0,
             sampling_rate[i] * num_frames[i] / target_fps * fps
         )
->>>>>>> e0d247a0
         for i in range(len(sampling_rate))
     ]
 
